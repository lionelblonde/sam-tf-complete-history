--- conflicted
+++ resolved
@@ -102,33 +102,15 @@
     # Create Theano-like ops
     assign_old_eq_new = U.function([], [], updates=updates_op)
     compute_losses = U.function([ob, ac, adv, ret], losses)
-<<<<<<< HEAD
-    compute_lossandgrad = U.function([ob, ac, adv, ret],
-                                     losses + [U.flatgrad(optim_gain, pi.pol_trainable_vars)])
-    compute_fvp = U.function([flat_tangent, ob, ac, adv], fvp)
-    compute_vf_grad = U.function([ob, ret], U.flatgrad(vf_err, pi.vf_trainable_vars))
-
-    # Create context manager that records the time taken by encapsulated ops
-    timed = timed_cm_wrapper(comm=comm, logger=logger,
-                             color_message='magenta', color_elapsed_time='cyan')
-
-    # Create mpi adam optimizer
-    vf_adam = MpiAdam(pi.vf_trainable_vars)
-=======
     compute_losses_grads = U.function([ob, ac, adv, ret],
                                       losses + [U.flatgrad(optim_gain, pi.pol_trainable_vars)])
     compute_fvp = U.function([flat_tangent, ob, ac, adv], fvp)
     optimize_vf = U.function([ob, ret], _optimize_vf)
->>>>>>> 8273df9e
 
     # Initialise variables
     U.initialize()
-<<<<<<< HEAD
-    # Sync the policy params across processes
-=======
     # Sync params of all processes with the params of the root process...
     # ... for the policy
->>>>>>> 8273df9e
     theta_init = get_flat()
     comm.Bcast(theta_init, root=0)
     set_from_flat(theta_init)
